[package]
name = "shadowghost"
version = "0.1.0"
edition = "2021"

<<<<<<< HEAD
[lib]
name = "shadowghost"
path = "src/lib.rs"
=======

[lib]
name = "shadowghost"
path = "src/lib.rs"
crate-type = ["cdylib", "staticlib"]
>>>>>>> 9638d36c

[[bin]]
name = "shadowghost"
path = "src/bin/main.rs"

[[bench]]
name = "benchmarks"
path = "bench/benchmarks.rs"
harness = false

[dependencies]
<<<<<<< HEAD
# Async runtime
tokio = { version = "1.0", features = ["full", "time"] }
=======
# Bridging API for Frontend
flutter_rust_bridge = "2"

# Async runtime
tokio = { version = "1.47.1", features = ["full", "time"] }
>>>>>>> 9638d36c
tokio-util = "0.7"

# Serialization
serde = { version = "1.0", features = ["derive"] }
serde_json = "1.0"
toml = "0.9.5"

# Networking
reqwest = { version = "0.12.23", features = ["json"] }

# Crypto
ring = "0.17"
curve25519-dalek = "4.0"

# Encoding
base64 = "0.22.1"
uuid = { version = "1.0", features = ["v4"] }

# Logging
<<<<<<< HEAD
log = "0.4"
=======
log = "0.4.27"
>>>>>>> 9638d36c
env_logger = "0.11.8"

# Random
rand = "0.9.2"

# Time handling
chrono = { version = "0.4", features = ["serde"] }

# Async utilities
<<<<<<< HEAD
futures = "0.3"
=======
futures = "0.3.31"

[target.'cfg(target_os = "android")'.dependencies]
jni = "0.21"
>>>>>>> 9638d36c

[dev-dependencies]
criterion = { version = "0.7.0", features = ["html_reports"] }
tokio-test = "0.4"
tempfile = "3.8"
uuid = { version = "1.0", features = ["v4"] }
rand = "0.9.2"<|MERGE_RESOLUTION|>--- conflicted
+++ resolved
@@ -3,17 +3,24 @@
 version = "0.1.0"
 edition = "2021"
 
-<<<<<<< HEAD
 [lib]
 name = "shadowghost"
 path = "src/lib.rs"
-=======
+
+[[bin]]
+name = "shadowghost"
+path = "src/bin/main.rs"
+
+[[bench]]
+name = "benchmarks"
+path = "bench/benchmarks.rs"
+harness = false
+
 
 [lib]
 name = "shadowghost"
 path = "src/lib.rs"
 crate-type = ["cdylib", "staticlib"]
->>>>>>> 9638d36c
 
 [[bin]]
 name = "shadowghost"
@@ -25,16 +32,11 @@
 harness = false
 
 [dependencies]
-<<<<<<< HEAD
-# Async runtime
-tokio = { version = "1.0", features = ["full", "time"] }
-=======
 # Bridging API for Frontend
 flutter_rust_bridge = "2"
 
 # Async runtime
 tokio = { version = "1.47.1", features = ["full", "time"] }
->>>>>>> 9638d36c
 tokio-util = "0.7"
 
 # Serialization
@@ -54,11 +56,7 @@
 uuid = { version = "1.0", features = ["v4"] }
 
 # Logging
-<<<<<<< HEAD
-log = "0.4"
-=======
 log = "0.4.27"
->>>>>>> 9638d36c
 env_logger = "0.11.8"
 
 # Random
@@ -68,14 +66,10 @@
 chrono = { version = "0.4", features = ["serde"] }
 
 # Async utilities
-<<<<<<< HEAD
-futures = "0.3"
-=======
 futures = "0.3.31"
 
 [target.'cfg(target_os = "android")'.dependencies]
 jni = "0.21"
->>>>>>> 9638d36c
 
 [dev-dependencies]
 criterion = { version = "0.7.0", features = ["html_reports"] }
